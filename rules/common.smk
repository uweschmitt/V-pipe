import csv
import os
import typing

__author__ = "Susana Posada-Cespedes"
__author__ = "David Seifert"
__license__ = "Apache2.0"
__maintainer__ = "Ivan Topolsky"
__email__ = "v-pipe@bsse.ethz.ch"

if not "VPIPE_BENCH" in dir():
    VPIPE_BENCH = False

# 1. Parse config file

if "VPIPE_CONFIG" not in dir():

    # Import VpipeConfig class defining defaults
    include: "config_default.smk"


    VPIPE_CONFIG = VpipeConfig


config = VPIPE_CONFIG()


# 2. glob patients/samples + store as TSV if file is not provided

# if file containing samples exists, proceed
# to build list of target files
if not os.path.isfile(config.input["samples_file"]):
    # sample file does not exist, have to first glob
    # all patients' data and then construct sample
    # list that would pass QA checks

    patient_sample_pairs = glob_wildcards(
        "{}/{{patient_date}}/raw_data/{{file}}".format(config.input["datadir"])
    )

    if not set(patient_sample_pairs.patient_date):
        LOGGER.warning(
            f"WARNING: No samples found in {config.input['datadir']}. Not generating {config.input['samples_file']}."
        )
    else:
        with open(config.input["samples_file"], "w") as outfile:
            for i in set(patient_sample_pairs.patient_date):
                (patient, date) = [x.strip() for x in i.split("/") if x.strip()]
                outfile.write("{}\t{}\n".format(patient, date))

# TODO: have to preprocess patient files to filter likely failures
# 1.) Determine 5%/95% length of FASTQ files
# 2.) Determine whether FASTQ would survive


# 3. load patients from TSV and create list of samples
#
# This list is reused on subsequent runs

patient_list = []
patient_dict = {}
patient_record = typing.NamedTuple(
    "patient_record", [("patient_id", str), ("date", str)]
)

if not os.path.isfile(config.input["samples_file"]):
    LOGGER.warning(
        f"WARNING: Sample list file {config.input['samples_file']} not found."
    )
else:
    with open(config.input["samples_file"], newline="") as csvfile:
        spamreader = csv.reader(csvfile, delimiter="\t")

        for row in spamreader:
            assert (
                len(row) >= 2
            ), "ERROR: Line '{}' does not contain at least two entries!".format(
                spamreader.line_num
            )
            patient_tuple = patient_record(patient_id=row[0], date=row[1])
            patient_list.append(patient_tuple)

            assert (
                config.input["trim_percent_cutoff"] > 0
                and config.input["trim_percent_cutoff"] < 1
            ), "ERROR: 'trim_percent_cutoff' is expected to be a fraction (between 0 and 1), whereas 'trim_percent_cutoff'={}".format(
                config.input["trim_percent_cutoff"]
            )
            assert (
                patient_tuple not in patient_dict
            ), "ERROR: sample '{}-{}' is not unique".format(row[0], row[1])

            if len(row) == 2:
                # All samples are assumed to have same read length and the default, 250 bp
                patient_dict[patient_tuple] = 250

            elif len(row) >= 3:
                # Extract read length from input.samples_file. Samples may have
                # different read lengths. Reads will be filtered out if read length
                # after trimming is less than trim_cutoff * read_length.
                patient_dict[patient_tuple] = int(row[2])

# 4. generate list of target files
all_files = []
alignments = []
vicuna_refs = []
references = []
consensus = []
trimmed_files = []
fastqc_files = []
results = []
visualizations = []
datasets = []
IDs = []
for p in patient_list:

    alignments.append(
        "{sample_dir}/{patient}/{date}/alignments/REF_aln.bam".format(
            sample_dir=config.input["datadir"], patient=p.patient_id, date=p.date
        )
    )
    if config.output["QA"]:
        alignments.append(
            "{sample_dir}/{patient}/{date}/QA_alignments/coverage_ambig.tsv".format(
                sample_dir=config.input["datadir"], patient=p.patient_id, date=p.date
            )
        )
        alignments.append(
            "{sample_dir}/{patient}/{date}/QA_alignments/coverage_majority.tsv".format(
                sample_dir=config.input["datadir"], patient=p.patient_id, date=p.date
            )
        )

    vicuna_refs.append(
        "{sample_dir}/{patient}/{date}/references/vicuna_consensus.fasta".format(
            sample_dir=config.input["datadir"], patient=p.patient_id, date=p.date
        )
    )
    references.append(
        "{sample_dir}/{patient}/{date}/references/ref_".format(
            sample_dir=config.input["datadir"], patient=p.patient_id, date=p.date
        )
    )

    consensus.append(
        "{sample_dir}/{patient}/{date}/references/ref_ambig.fasta".format(
            sample_dir=config.input["datadir"], patient=p.patient_id, date=p.date
        )
    )
    consensus.append(
        "{sample_dir}/{patient}/{date}/references/ref_majority.fasta".format(
            sample_dir=config.input["datadir"], patient=p.patient_id, date=p.date
        )
    )

    consensus.append(
        "{sample_dir}/{patient}/{date}/references/consensus.bcftools.fasta".format(
            sample_dir=config.input["datadir"], patient=p.patient_id, date=p.date
        )
    )

    trimmed_files.append(
        "{sample_dir}/{patient}/{date}/preprocessed_data/R1.fastq.gz".format(
            sample_dir=config.input["datadir"], patient=p.patient_id, date=p.date
        )
    )
    if config.input["paired"]:
        trimmed_files.append(
            "{sample_dir}/{patient}/{date}/preprocessed_data/R2.fastq.gz".format(
                sample_dir=config.input["datadir"], patient=p.patient_id, date=p.date
            )
        )

    fastqc_files.append(
        "{sample_dir}/{patient}/{date}/extracted_data/R1_fastqc.html".format(
            sample_dir=config.input["datadir"], patient=p.patient_id, date=p.date
        )
    )
    if config.input["paired"]:
        fastqc_files.append(
            "{sample_dir}/{patient}/{date}/extracted_data/R2_fastqc.html".format(
                sample_dir=config.input["datadir"], patient=p.patient_id, date=p.date
            )
        )

    datasets.append(
        "{sample_dir}/{patient}/{date}".format(
            sample_dir=config.input["datadir"], patient=p.patient_id, date=p.date
        )
    )
    IDs.append(("{}-{}").format(p.patient_id, p.date))

    # SNV
    if config.output["snv"]:
        # in adition to standard VCF files, ShoRAH2 also produces CSV tables
        if config.general["snv_caller"] == "shorah":
            results.append(
                "{sample_dir}/{patient}/{date}/variants/SNVs/snvs.csv".format(
                    sample_dir=config.input["datadir"],
                    patient=p.patient_id,
                    date=p.date,
                )
            )
        # all snv callers ('shorah', 'lofreq') produce standard VCF files
        results.append(
            "{sample_dir}/{patient}/{date}/variants/SNVs/snvs.vcf".format(
                sample_dir=config.input["datadir"], patient=p.patient_id, date=p.date
            )
        )
    # local haplotypes
    if config.output["local"]:
        results.append(
            "{sample_dir}/{patient}/{date}/variants/SNVs/snvs.csv".format(
                sample_dir=config.input["datadir"], patient=p.patient_id, date=p.date
            )
        )
    # global haplotypes
    if config.output["global"]:
        if config.general["haplotype_reconstruction"] == "savage":
            results.append(
                "{sample_dir}/{patient}/{date}/variants/global/contigs_stage_c.fasta".format(
                    sample_dir=config.input["datadir"],
                    patient=p.patient_id,
                    date=p.date,
                )
            )
        elif config.general["haplotype_reconstruction"] == "haploclique":
            results.append(
                "{sample_dir}/{patient}/{date}/variants/global/quasispecies.bam".format(
                    sample_dir=config.input["datadir"],
                    patient=p.patient_id,
                    date=p.date,
                )
            )
        elif config.general["haplotype_reconstruction"] == "predicthaplo":
            if config.input["paired"]:
                results.append(
                    "{sample_dir}/{patient}/{date}/variants/global/predicthaplo_haplotypes.fasta".format(
                        sample_dir=config.input["datadir"],
                        patient=p.patient_id,
                        date=p.date,
                    )
                )
            else:
                raise NotImplementedError(
                    "PredictHaplo only works with paired-end reads"
                )

    # visualization
    if not config.output["snv"] and config.output["visualization"]:
        raise RuntimeError(
            "Cannot generate visualization without calling variants (make sure to set `snv = True`) in config."
        )

    if config.output["snv"] and config.output["visualization"]:
        visualizations.append(
            "{sample_dir}/{patient}/{date}/visualization/index.html".format(
                sample_dir=config.input["datadir"], patient=p.patient_id, date=p.date
            )
        )

    # merge lists containing expected output
    all_files = alignments + consensus + results + visualizations

IDs = ",".join(IDs)

# 5. Locate reference and parse reference identifier
def get_reference_name(reference_file):
    with open(reference_file, "r") as infile:
        reference_name = infile.readline().rstrip()
    reference_name = reference_name.split(">")[1]
    reference_name = reference_name.split(" ")[0]
    return reference_name


if not VPIPE_BENCH:
<<<<<<< HEAD
    reference_file = config.virus_config['reference']
=======
    reference_file = config.input["reference"]
>>>>>>> 7efd2c49
    if not os.path.isfile(reference_file):
        reference_file_alt = os.path.join("references", reference_file)
        LOGGER.warning(
            f"WARNING: Reference file {reference_file} not found. Trying {reference_file_alt}."
        )
        reference_file = reference_file_alt
        if not os.path.isfile(reference_file):
            raise ValueError(f"ERROR: Reference file {reference_file} not found.")

    reference_name = get_reference_name(reference_file)


# Auxiliary functions


def window_lengths(wildcards):
    window_len = []
    for p in patient_list:
        read_len = patient_dict[p]
        aux = int((read_len * 4 / 5 + config.snv["shift"]) / config.snv["shift"])
        window_len.append(str(aux * config.snv["shift"]))

    window_len = ",".join(window_len)
    return window_len


def shifts(wildcards):
    shifts = []
    for p in patient_list:
        read_len = patient_dict[p]
        aux = int((read_len * 4 / 5 + config.snv["shift"]) / config.snv["shift"])
        shifts.append(str(aux))

    shifts = ",".join(shifts)
    return shifts


def get_maxins(wildcards):
    if config.bowtie_align["maxins"]:
        return config.bowtie_align["maxins"]
    else:
        parts = wildcards.dataset.split("/")
        patient_ID = parts[1]
        date = parts[2]
        read_len = patient_dict[patient_record(patient_id=patient_ID, date=date)]
        return 4 * read_len


def construct_input_fastq(wildcards):
    indir = os.path.join(wildcards.dataset, "raw_data")
    aux = glob_wildcards(
        indir + "/{prefix, [^/]+}" + "{ext, (\.fastq|\.fastq\.gz|\.fq|\.fq\.gz)}"
    )
    if config.input["paired"]:
        inferred_values = glob_wildcards(
            indir
            + "/{file}R"
            + wildcards.pair
            + config.input["fastq_suffix"]
            + aux.ext[0]
        )
    else:
        inferred_values = glob_wildcards(indir + "/{file}" + aux.ext[0])

    list_output = []
    file_extension = aux.ext[0].split(".gz")[0]
    for i in inferred_values.file:
        if config.input["paired"]:
            list_output.append(
                os.path.join(
                    indir,
                    "".join(
                        (
                            i,
                            "R",
                            wildcards.pair,
                            config.input["fastq_suffix"],
                            file_extension,
                        )
                    ),
                )
            )
        else:
            list_output.append(os.path.join(indir, "".join((i, file_extension))))
    if len(list_output) == 0:
        raise ValueError(
            "Missing input files for rule extract: {}/raw_data/ - Unexpected file name?".format(
                wildcards.dataset
            )
        )

    return list_output<|MERGE_RESOLUTION|>--- conflicted
+++ resolved
@@ -274,11 +274,7 @@
 
 
 if not VPIPE_BENCH:
-<<<<<<< HEAD
     reference_file = config.virus_config['reference']
-=======
-    reference_file = config.input["reference"]
->>>>>>> 7efd2c49
     if not os.path.isfile(reference_file):
         reference_file_alt = os.path.join("references", reference_file)
         LOGGER.warning(
