--- conflicted
+++ resolved
@@ -244,7 +244,6 @@
 
 
 # 3. V-pipe expects a reference as input. We need to "mask" this behaviour
-<<<<<<< HEAD
 reference_file = config.virus_config['reference']
 if reference_file:
     # Locate reference file
@@ -254,15 +253,6 @@
     elif os.path.isfile(os.path.join("references", reference_file)):
         reference_file = os.path.join(
             "references", reference_file)
-=======
-if config.input["reference"]:
-    # Locate reference file
-    if os.path.isfile(config.input["reference"]):
-        reference_file = config.input["reference"]
-        reference_name = get_reference_name(reference_file)
-    elif os.path.isfile(os.path.join("references", config.input["reference"])):
-        reference_file = os.path.join("references", config.input["reference"])
->>>>>>> 7efd2c49
         reference_name = get_reference_name(reference_file)
     else:
         # If reference file not found, create it
