--- conflicted
+++ resolved
@@ -1335,41 +1335,6 @@
 
 
 rule consensus_sequences:
-<<<<<<< HEAD
-        input:
-            BAM = "{dataset}/alignments/REF_aln.bam",
-            REF = reference_file,
-        output:
-            REF_amb = "{dataset}/references/ref_ambig.fasta",
-            REF_majority = "{dataset}/references/ref_majority.fasta",
-        params:
-            scratch = '1250',
-            mem = config.consensus_sequences['mem'],
-            time = config.consensus_sequences['time'],
-            MIN_COVERAGE = config.consensus_sequences['min_coverage'],
-            QUAL_THRD = config.consensus_sequences['qual_thrd'],
-            MIN_FREQ = config.consensus_sequences['min_freq'],
-            OUTDIR = "{dataset}/references",
-            EXTRACT_CONSENSUS = config.applications['extract_consensus'],
-        log:
-            outfile = "{dataset}/references/consensus_sequences.out.log",
-            errfile = "{dataset}/references/consensus_sequences.err.log",
-        conda:
-            config.consensus_sequences['conda']
-        benchmark:
-            "{dataset}/alignments/consensus.benchmark"
-        threads:
-            1
-        shell:
-            """
-            CONSENSUS_NAME={wildcards.dataset}
-            CONSENSUS_NAME="${{CONSENSUS_NAME#*/}}"
-            CONSENSUS_NAME="${{CONSENSUS_NAME//\//-}}"
-
-            # NOTE: function below not yet part of the release submitted to bioconda
-            {params.EXTRACT_CONSENSUS} -i {input.BAM} -f {input.REF} -c {params.MIN_COVERAGE} -q {params.QUAL_THRD} -a {params.MIN_FREQ} -N "${{CONSENSUS_NAME}}" -o {params.OUTDIR}
-            """
-=======
     input:
         BAM = "{dataset}/alignments/REF_aln.bam",
         REF = reference_file,
@@ -1403,7 +1368,6 @@
         # NOTE: function below not yet part of the release submitted to bioconda
         {params.EXTRACT_CONSENSUS} -i {input.BAM} -f {input.REF} -c {params.MIN_COVERAGE} -q {params.QUAL_THRD} -a {params.MIN_FREQ} -N "${{CONSENSUS_NAME}}" -o {params.OUTDIR}
         """
->>>>>>> b5c2df4a
 
 
 if config.general["aligner"] == "ngshmmalign":
@@ -1472,10 +1436,7 @@
     shifts = ','.join(shifts)
     return shifts
 
-<<<<<<< HEAD
-=======
-
->>>>>>> b5c2df4a
+
 rule coverage_intervals:
     input:
         BAM = expand("{dataset}/alignments/REF_aln.bam", dataset=datasets),
@@ -1614,15 +1575,10 @@
             # Change to the directory where ShoRAH is to be executed
             cd ${{DIR}}
 
-<<<<<<< HEAD
-            # NOTE: Execution command for ShoRAH2, not yet in bioconda
-            {params.SHORAH} -w ${{WINDOW_LEN}} -x 100000 -r ${{region}} -R 42 -b ${{BAM}} -f ${{REF}} >> $OUTFILE 2> >(tee -a $ERRFILE >&2)
-=======
             # NOTE: Execution command for ShoRAH2 valid from v1.99.0 and above
             {params.SHORAH} -w ${{WINDOW_LEN}} -x 100000 -r ${{region}} -R 42 -b ${{BAM}} -f ${{REF}} >> $OUTFILE 2> >(tee -a $ERRFILE >&2)
             {params.BCFTOOLS} view ${{DIR}}/snv/SNVs_0.010000_final.vcf -Oz -o ${{DIR}}/snv/SNVs_0.010000_final.vcf.gz
             {params.BCFTOOLS} index ${{DIR}}/snv/SNVs_0.010000_final.vcf.gz
->>>>>>> b5c2df4a
             if [[ -f ${{DIR}}/snv/SNVs_0.010000_final.csv ]]; then
                 FILES="$FILES ${{DIR}}/snv/SNVs_0.010000_final.csv"
                 FILES_VCF="$FILES_VCF ${{DIR}}/snv/SNVs_0.010000_final.vcf.gz"
@@ -1867,4 +1823,4 @@
         """
         rm -rf {params.DIR}/*/*/variants/global/contigs_stage_?.fasta
         rm -rf {params.DIR}/*/*/variants/global/stage_?
-        """
+        """